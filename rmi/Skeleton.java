--- conflicted
+++ resolved
@@ -34,25 +34,17 @@
 */
 public class Skeleton<T>
 {
-<<<<<<< HEAD
-    private Class<T> interfaceClass;
-    private T server;
-    private InetSocketAddress address;
-=======
     //Private member variables
     private Class<T> interfaceClass;
     private T server;
     private InetSocketAddress address;
     private ListeningThread listeningThread;
     private Set<ServiceThread> serviceThreads = new HashSet<>();
->>>>>>> b385d6d1
 
     public InetSocketAddress getAddress() {
         return address;
     }
 
-<<<<<<< HEAD
-=======
     public void setAddress(InetSocketAddress address) {
         this.address = address;
     }
@@ -152,7 +144,6 @@
         }
     }
 
->>>>>>> b385d6d1
     /** Creates a <code>Skeleton</code> with no initial server address. The
         address will be determined by the system when <code>start</code> is
         called. Equivalent to using <code>Skeleton(null)</code>.
